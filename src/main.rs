//! main module of ydcv-rs
extern crate rustc_serialize;

#[macro_use] extern crate structopt_derive;
extern crate structopt;

#[macro_use] extern crate log;
#[macro_use] extern crate lazy_static;
extern crate env_logger;
extern crate rustyline;
extern crate isatty;
extern crate reqwest;
extern crate x11_clipboard;
#[cfg(feature="notify-rust")] extern crate notify_rust;

use std::time::Duration;
use structopt::StructOpt;
use x11_clipboard::Clipboard;
use rustyline::Editor;
use isatty::stdout_isatty;
use reqwest::Client;

mod ydresponse;
mod ydclient;
mod formatters;

use ydclient::YdClient;
use formatters::{Formatter, PlainFormatter, AnsiFormatter, HtmlFormatter};


fn lookup_explain(client: &mut Client, word: &str, fmt: &mut Formatter, raw: bool) {
    if raw {
        println!("{}", client.lookup_word(word, true).unwrap().raw_result());
    } else {
        match client.lookup_word(word, false){
            Ok(ref result) => {
                let exp = result.explain(fmt);
                fmt.print(word, &exp);
            },
            Err(err) => fmt.print(word,
                &format!("Error looking-up word {}: {:?}", word, err))
        }
    }
}

fn get_clipboard(clipboard: &mut Clipboard) -> String {
    clipboard.load(
        clipboard.getter.atoms.primary,
        clipboard.getter.atoms.utf8_string,
        clipboard.getter.atoms.property,
        Duration::from_secs(3)
    )
        .map(|val| String::from_utf8_lossy(&val).trim_matches('\u{0}').trim().into())
        .unwrap_or_default()
}


#[derive(StructOpt)]
#[structopt(name = "ydcv", about = "A Rust version of ydcv")]
struct YdcvOptions {
    #[structopt(short = "x", long = "selection", help = "show explaination of current selection")]
    selection: bool,
    #[structopt(short = "H", long = "html", help = "HTML-style output")]
    html: bool,
    #[structopt(short = "n", long = "notify", help = "send desktop notifications (implies -H)", requires = "html")]
    notify: bool,
    #[structopt(short = "r", long = "raw", help = "dump raw json reply from server")]
    raw: bool,
    #[structopt(short = "c", long = "color", help = "[auto, always, never] use color", default_value = "auto")]
    color: String,
    #[cfg(feature="notify-rust")]
    #[structopt(short = "t", long = "timeout", help = "timeout of notification (second)", default_value = "30")]
    timeout: i32,
    #[structopt(value_name = "WORDS")]
    free: Vec<String>
}


fn main() {
    env_logger::init().unwrap();

<<<<<<< HEAD
    let args: Vec<String> = std::env::args().collect();
    let mut opts = getopts::Options::new();
    opts.optflag("h", "help", "print this help menu");
    opts.optflag("x", "selection", "show explaination of current selection");
    opts.optflag("H", "html", "HTML-style output");
    opts.optflag("n", "notify", "send desktop notifications (implies -H)");
    opts.optflag("r", "raw", "dump raw json reply from server");
    opts.optopt("c", "color", "[auto, always, never] use color", "auto");
    opts.optopt("t", "timeout", "timeout of notification (second)", "30");

    let matches = match opts.parse(&args[1..]){
        Ok(m) => m,
        Err(_) => {
            println!("Failed to parse command options: \"{}\"", args[1..].join(" "));
            let brief = format!("Usage: {} [options] words", args[0]);
            print!("{}", opts.usage(&brief));
            return;
        }
    };

    if matches.opt_present("h") {
        let brief = format!("Usage: {} [options] words", args[0]);
        print!("{}", opts.usage(&brief));
        return;
    }
=======
    let ydcv_options = YdcvOptions::from_args();
>>>>>>> f8ba74aa

    let mut client = Client::new().unwrap();

    let mut html = HtmlFormatter::new(ydcv_options.html);
    let mut ansi = AnsiFormatter;
    let mut plain = PlainFormatter;

    #[cfg(feature="notify-rust")]
    html.set_timeout(ydcv_options.timeout * 1000);

    let fmt: &mut Formatter = if ydcv_options.html || ydcv_options.notify {
        &mut html
    } else {
        if ydcv_options.color == "always" || stdout_isatty() && ydcv_options.color != "never" {
            &mut ansi
        } else {
            &mut plain
        }
    };

    if ydcv_options.free.is_empty() {
        if ydcv_options.selection {
            let mut clipboard = Clipboard::new().unwrap();
            let mut last = get_clipboard(&mut clipboard);
            println!("Waiting for selection> ");
            loop {
                std::thread::sleep(Duration::from_secs(1));
                let curr = get_clipboard(&mut clipboard);
                if curr != last {
                    last = curr.clone();
                    if !last.is_empty() {
                        lookup_explain(&mut client, &curr, fmt, ydcv_options.raw);
                        println!("Waiting for selection> ");
                    }
                }
            }
        } else {
            let mut reader = Editor::<()>::new();
            while let Ok(word) = reader.readline("> ") {
                reader.add_history_entry(&word);
                lookup_explain(&mut client, &word, fmt, ydcv_options.raw);
            }
        }
    } else {
        for word in ydcv_options.free {
            lookup_explain(&mut client, &word, fmt, ydcv_options.raw);
        }
    }
}<|MERGE_RESOLUTION|>--- conflicted
+++ resolved
@@ -79,35 +79,7 @@
 fn main() {
     env_logger::init().unwrap();
 
-<<<<<<< HEAD
-    let args: Vec<String> = std::env::args().collect();
-    let mut opts = getopts::Options::new();
-    opts.optflag("h", "help", "print this help menu");
-    opts.optflag("x", "selection", "show explaination of current selection");
-    opts.optflag("H", "html", "HTML-style output");
-    opts.optflag("n", "notify", "send desktop notifications (implies -H)");
-    opts.optflag("r", "raw", "dump raw json reply from server");
-    opts.optopt("c", "color", "[auto, always, never] use color", "auto");
-    opts.optopt("t", "timeout", "timeout of notification (second)", "30");
-
-    let matches = match opts.parse(&args[1..]){
-        Ok(m) => m,
-        Err(_) => {
-            println!("Failed to parse command options: \"{}\"", args[1..].join(" "));
-            let brief = format!("Usage: {} [options] words", args[0]);
-            print!("{}", opts.usage(&brief));
-            return;
-        }
-    };
-
-    if matches.opt_present("h") {
-        let brief = format!("Usage: {} [options] words", args[0]);
-        print!("{}", opts.usage(&brief));
-        return;
-    }
-=======
     let ydcv_options = YdcvOptions::from_args();
->>>>>>> f8ba74aa
 
     let mut client = Client::new().unwrap();
 
