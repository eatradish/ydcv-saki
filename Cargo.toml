--- conflicted
+++ resolved
@@ -19,13 +19,9 @@
 lazy_static = "^1.2"
 atty = "^0.2"
 htmlescape = "0.3"
-<<<<<<< HEAD
-reqwest = {version = "0.9", features=["socks"]}
+reqwest = {version = "0.11", default-features=false, features=["socks", "rustls-tls", "blocking"]}
 rand = "0.8"
 md5 = "0.7"
-=======
-reqwest = {version = "0.11", default-features=false, features=["socks", "rustls-tls", "blocking"]}
->>>>>>> 2cea4ef5
 
 [target.'cfg(windows)'.dependencies]
 winrt-notification =    {version = "^0.2", optional = true}
